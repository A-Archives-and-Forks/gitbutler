--- conflicted
+++ resolved
@@ -26,11 +26,7 @@
 
 	let dragHandle: any;
 	let clone: any;
-<<<<<<< HEAD
-=======
-
 	let isSwitching = false;
->>>>>>> 5bb8c25a
 </script>
 
 {#if $activeBranchesError}
