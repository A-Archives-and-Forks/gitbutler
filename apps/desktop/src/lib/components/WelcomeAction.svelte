--- conflicted
+++ resolved
@@ -1,10 +1,6 @@
 <script lang="ts">
-<<<<<<< HEAD
 	import Icon from '@gitbutler/ui/icon/Icon.svelte';
-=======
-	import Icon from '$lib/shared/Icon.svelte';
 	import type { Snippet } from 'svelte';
->>>>>>> 6d2ef8af
 
 	const {
 		title,
