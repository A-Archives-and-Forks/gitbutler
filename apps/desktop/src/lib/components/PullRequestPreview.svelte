<script lang="ts">
	// This is always displayed in the context of not having a cooresponding vbranch or remote
	import { Project } from '$lib/backend/projects';
	import { BaseBranchService } from '$lib/baseBranch/baseBranchService';
	import { RemotesService } from '$lib/remotes/service';
	import Link from '$lib/shared/Link.svelte';
	import TextBox from '$lib/shared/TextBox.svelte';
	import { getContext } from '$lib/utils/context';
	import { getMarkdownRenderer } from '$lib/utils/markdown';
	import * as toasts from '$lib/utils/toasts';
	import { remoteUrlIsHttp } from '$lib/utils/url';
	import { BranchController } from '$lib/vbranches/branchController';
	import { VirtualBranchService } from '$lib/vbranches/virtualBranch';
<<<<<<< HEAD
	import Button from '@gitbutler/ui/inputs/Button.svelte';
	import Modal from '@gitbutler/ui/modal/Modal.svelte';
=======
	import Button from '@gitbutler/ui/Button.svelte';
>>>>>>> aaf933f4
	import { marked } from 'marked';
	import { get } from 'svelte/store';
	import type { PullRequest } from '$lib/gitHost/interface/types';
	import { goto } from '$app/navigation';

	export let pullrequest: PullRequest;

	const branchController = getContext(BranchController);
	const project = getContext(Project);
	const remotesService = getContext(RemotesService);
	const baseBranchService = getContext(BaseBranchService);
	const virtualBranchService = getContext(VirtualBranchService);
	const renderer = getMarkdownRenderer();

	let remoteName = structuredClone(pullrequest.repoName) || '';
	let createRemoteModal: Modal | undefined;

	let loading = false;

	function closeModal(close: () => void) {
		remoteName = structuredClone(pullrequest.repoName) || '';
		close();
	}

	function getRemoteUrl() {
		const baseRemoteUrl = get(baseBranchService.base)?.remoteUrl;

		if (!baseRemoteUrl) return;

		if (remoteUrlIsHttp(baseRemoteUrl)) {
			return pullrequest.repositoryHttpsUrl;
		} else {
			return pullrequest.repositorySshUrl;
		}
	}

	async function createRemoteAndBranch() {
		const remoteUrl = getRemoteUrl();

		if (!remoteUrl) {
			toasts.error('Failed to get the remote URL');
			return;
		}

		const remotes = await remotesService.remotes(project.id);
		if (remotes.includes(remoteName)) {
			toasts.error('Remote already exists');
			return;
		}

		loading = true;

		try {
			await remotesService.addRemote(project.id, remoteName, remoteUrl);
			await baseBranchService.fetchFromRemotes();
			await branchController.createvBranchFromBranch(
				`refs/remotes/${remoteName}/${pullrequest.sourceBranch}`
			);
			await virtualBranchService.refresh();

			// This is a little absurd, but it makes it soundly typed
			goto(`/${project.id}/board`);

			createRemoteModal?.close();
		} finally {
			loading = false;
		}
	}
</script>

<Modal width="small" bind:this={createRemoteModal}>
	<p class="text-base-15 fork-notice">
		In order to apply a branch from a fork, GitButler must first add a remote.
	</p>
	<TextBox label="Choose a remote name" bind:value={remoteName}></TextBox>
	{#snippet controls(close)}
		<Button style="ghost" outline onclick={() => closeModal(close)}>Cancel</Button>
		<Button style="pop" kind="solid" grow onclick={createRemoteAndBranch} {loading}>Confirm</Button>
	{/snippet}
</Modal>

<div class="wrapper">
	<div class="card">
		<div class="card__header text-base-body-14 text-semibold">
			<h2 class="text-base-14 text-semibold">
				{pullrequest.title}
				<span class="card__title-pr">
					<Link target="_blank" rel="noreferrer" href={pullrequest.htmlUrl}>
						#{pullrequest.number}
					</Link>
				</span>
			</h2>
			{#if pullrequest.draft}
				<Button size="tag" clickable={false} style="neutral" icon="draft-pr-small">Draft</Button>
			{:else}
				<Button size="tag" clickable={false} style="success" kind="solid" icon="pr-small"
					>Open</Button
				>
			{/if}
		</div>

		<div class="card__content">
			<div class="text-base-13">
				<span class="text-bold">
					{pullrequest.author?.name}
				</span>
				wants to merge into
				<span class="code-string">
					{pullrequest.targetBranch}
				</span>
				from
				<span class="code-string">
					{pullrequest.sourceBranch}
				</span>
			</div>
			{#if pullrequest.body}
				<div class="markdown">
					{@html marked.parse(pullrequest.body, { renderer })}
				</div>
			{/if}
		</div>
		<div class="card__footer">
			<Button
				style="pop"
				kind="solid"
				help="Does not create a commit. Can be toggled."
				onclick={async () => createRemoteModal?.show()}>Apply from fork</Button
			>
		</div>
	</div>
</div>

<style lang="postcss">
	.wrapper {
		display: flex;
		flex-direction: column;
		gap: 16px;
		max-width: 896px;
	}
	.card__content {
		gap: 12px;
	}
	.card__title-pr {
		opacity: 0.4;
		margin-left: 4px;
	}

	.fork-notice {
		margin-bottom: 8px;
	}
</style><|MERGE_RESOLUTION|>--- conflicted
+++ resolved
@@ -11,12 +11,8 @@
 	import { remoteUrlIsHttp } from '$lib/utils/url';
 	import { BranchController } from '$lib/vbranches/branchController';
 	import { VirtualBranchService } from '$lib/vbranches/virtualBranch';
-<<<<<<< HEAD
 	import Button from '@gitbutler/ui/inputs/Button.svelte';
 	import Modal from '@gitbutler/ui/modal/Modal.svelte';
-=======
-	import Button from '@gitbutler/ui/Button.svelte';
->>>>>>> aaf933f4
 	import { marked } from 'marked';
 	import { get } from 'svelte/store';
 	import type { PullRequest } from '$lib/gitHost/interface/types';
