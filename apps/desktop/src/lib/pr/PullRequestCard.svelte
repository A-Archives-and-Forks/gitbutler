--- conflicted
+++ resolved
@@ -11,20 +11,12 @@
 	import { getContext } from '$lib/utils/context';
 	import * as toasts from '$lib/utils/toasts';
 	import { VirtualBranchService } from '$lib/vbranches/virtualBranch';
-<<<<<<< HEAD
 	import Button from '@gitbutler/ui/inputs/Button.svelte';
 	import { createTimeAgoStore } from '@gitbutler/ui/timeAgo/timeAgo';
 	import { type ComponentColor } from '@gitbutler/ui/utils/colorTypes';
 	import type { ChecksStatus } from '$lib/gitHost/interface/types';
 	import type { MessageStyle } from '$lib/shared/InfoMessage.svelte';
 	import type iconsJson from '@gitbutler/ui/icon/icons.json';
-=======
-	import Button from '@gitbutler/ui/Button.svelte';
-	import { type ComponentColor } from '@gitbutler/ui/types';
-	import type { ChecksStatus } from '$lib/gitHost/interface/types';
-	import type { MessageStyle } from '$lib/shared/InfoMessage.svelte';
-	import type iconsJson from '@gitbutler/ui/icons.json';
->>>>>>> aaf933f4
 
 	type StatusInfo = {
 		text: string;
