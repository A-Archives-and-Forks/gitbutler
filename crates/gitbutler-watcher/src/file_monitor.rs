--- conflicted
+++ resolved
@@ -7,11 +7,11 @@
 use crate::{debouncer::new_debouncer, events::InternalEvent};
 use anyhow::{anyhow, Context, Result};
 use gitbutler_core::{git, projects::ProjectId};
+use gitbutler_core::ops::OPLOG_FILE_NAME;
 use notify::{RecommendedWatcher, Watcher};
 use tokio::task;
 use tracing::Level;
 
-<<<<<<< HEAD
 /// We will collect notifications for up to this amount of time at a very
 /// maximum before releasing them. This duration will be hit if e.g. a build
 /// is constantly running and producing a lot of file changes, we will process
@@ -26,12 +26,6 @@
 // after the disk is quiet for TICK_RATE * FLUSH_AFTER_EMPTY, we will process
 // the pending events, even if DEBOUNCE_TIMEOUT hasn't expired yet
 const FLUSH_AFTER_EMPTY: u32 = 6;
-=======
-use gitbutler_core::ops::OPLOG_FILE_NAME;
-/// The timeout for debouncing file change events.
-/// This is used to prevent multiple events from being sent for a single file change.
-const DEBOUNCE_TIMEOUT: Duration = Duration::from_millis(100);
->>>>>>> 6e627298
 
 /// This error is required only because `anyhow::Error` isn't implementing `std::error::Error`, and [`spawn()`]
 /// needs to wrap it into a `backoff::Error` which also has to implement the `Error` trait.
