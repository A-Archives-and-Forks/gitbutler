--- conflicted
+++ resolved
@@ -178,18 +178,8 @@
     }
     .context("Could not get any valid reference in order to build branch stats")?;
 
+    let head_commit = repo.find_commit(head)?;
     // If this was a virtual branch and there was never any remote set, use the virtual branch name as the identity
-<<<<<<< HEAD
-    let identity = identity.unwrap_or(
-        virtual_branch
-            .map(|vb| normalize_branch_name(&vb.name))
-            .unwrap_or_default(),
-    );
-    let head_commit = repo
-        .find_commit(head)
-        .context("Failed to find head commit")?;
-=======
->>>>>>> d65c15e0
     let last_modified_ms = max(
         (head_commit.time().seconds() * 1000) as u128,
         virtual_branch.map_or(0, |x| x.updated_timestamp_ms),
