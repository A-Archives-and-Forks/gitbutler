<script lang="ts">
	import { derived } from 'svelte/store';
	import { Login } from '$lib/components';
	import type { PageData } from './$types';
	import { log, toasts } from '$lib';
	import { IconRotateClockwise2 } from '@tabler/icons-svelte';

	export let data: PageData;
	const { project, user, api } = data;

	const repo_id = (url: string) => {
		const hurl = new URL(url);
		const path = hurl.pathname.split('/');
		return path[path.length - 1];
	};

	const hostname = (url: string) => {
		const hurl = new URL(url);
		return hurl.hostname;
	};

	const isSyncing = derived(project, (project) => project?.api?.sync);

	const onSyncChange = async (event: Event) => {
		if ($project === undefined) return;
		if ($user === undefined) return;

		const target = event.target as HTMLInputElement;
		const sync = target.checked;

		try {
			if (!$project.api) {
				const apiProject = await api.projects.create($user.access_token, {
					name: $project.title,
					uid: $project.id
				});
				await project.update({ api: { ...apiProject, sync } });
			} else {
				await project.update({ api: { ...$project.api, sync } });
			}
		} catch (error) {
			target.checked = $project.api?.sync || false;
			log.error(`Failed to update project sync status: ${error}`);
			toasts.error('Failed to update project sync status');
		}
	};

	$: saving = false;
	const onSubmit = async (e: SubmitEvent) => {
		if (!$project) return;
		if (!$user) return;
		saving = true;

		const target = e.target as HTMLFormElement;
		const formData = new FormData(target);
		const name = formData.get('name') as string | undefined;
		const description = formData.get('description') as string | undefined;

		console.log({ name, description });
		try {
			if (name) {
				const updated = await api.projects.update($user.access_token, $project?.api.repository_id, {
					name,
					description
				});
				await project.update({
					title: name,
					api: { ...updated, sync: $project?.api.sync || false }
				});
			}
			toasts.success('Project updated');
		} catch (e) {
			log.error(e);
			toasts.error('Failed to update project');
		}

		saving = false;
	};
</script>

<div class="mx-auto h-full overflow-auto p-4">
	<div class="mx-auto max-w-2xl p-4">
		<div class="flex flex-col space-y-6 text-zinc-100">
			<div class="space-y-0">
				<div class="text-xl font-medium">Project Settings</div>
				<div class="text-zinc-400">
					How shall I manage your project settings for <strong>{$project?.title}</strong>?
				</div>
			</div>
			<hr class="border-zinc-600" />
			{#if $user}
				<div class="space-y-2">
					<div class="ml-1">GitButler Cloud</div>
					<div
						class="flex flex-row items-center justify-between rounded-lg border border-zinc-600 p-2"
					>
						<div class="flex flex-row space-x-3">
							<svg
								xmlns="http://www.w3.org/2000/svg"
								fill="none"
								viewBox="0 0 24 24"
								stroke-width="1.5"
								stroke="white"
								class="h-6 w-6"
							>
								<path
									stroke-linecap="round"
									stroke-linejoin="round"
									d="M12 16.5V9.75m0 0l3 3m-3-3l-3 3M6.75 19.5a4.5 4.5 0 01-1.41-8.775 5.25 5.25 0 0110.233-2.33 3 3 0 013.758 3.848A3.752 3.752 0 0118 19.5H6.75z"
								/>
							</svg>
							<div class="flex flex-row">
								{#if $project?.api?.git_url}
									<div class="flex flex-col">
										<div class="text-zinc-300">Git Host</div>
										<div class="font-mono text-zinc-400">
											{hostname($project?.api?.git_url)}
										</div>
										<div class="mt-3 text-zinc-300">Repository ID</div>
										<div class="font-mono text-zinc-400">
											{repo_id($project?.api?.git_url)}
										</div>
									</div>
								{/if}
								<div>
									<form>
										<input
											class="mr-1"
											disabled={$user === undefined}
											type="checkbox"
											checked={$isSyncing}
											on:change={onSyncChange}
										/>
										<label for="sync">Send Data to Server</label>
									</form>
								</div>
							</div>
						</div>
					</div>
				</div>
			{:else}
				<div class="space-y-2">
					<div class="flex flex-row items-end space-x-2">
						<div class="">GitButler Cloud</div>
						<div class="text-zinc-400">backup your work and access advanced features</div>
					</div>
					<div class="flex flex-row items-center space-x-2">
						<Login {user} {api} />
					</div>
				</div>
			{/if}
			<form on:submit={onSubmit} class="flex flex-col gap-3">
				<fieldset class="flex flex-col gap-2">
					<div class="flex flex-col gap-2">
						<label for="path" class="ml-1">Path</label>
						<input
							disabled
							id="path"
							name="path"
							type="text"
							class="w-full rounded-lg border border-zinc-600 bg-zinc-900 p-2 text-zinc-300"
							value={$project?.path}
						/>
					</div>
					<div class="flex flex-col gap-2">
						<label for="name" class="ml-1">Project Name</label>
						<input
							id="name"
							name="name"
							type="text"
							class="w-full rounded-lg border border-zinc-600 bg-zinc-900 p-2 text-zinc-300"
							value={$project?.title}
							required
						/>
					</div>
					<div class="flex flex-col gap-2">
						<label for="description" class="ml-1">Project Description</label>
						<textarea
							id="description"
							name="description"
							rows="3"
<<<<<<< HEAD
							class="p-2 text-zinc-300 bg-zinc-900 border border-zinc-600 rounded-lg w-full"
							class="w-full rounded-lg border border-zinc-600 bg-black p-2 text-zinc-300"
=======
							class="w-full rounded-lg border border-zinc-600 bg-zinc-900 p-2 text-zinc-300"
>>>>>>> e32a7880
							value={$project?.api?.description}
						/>
					</div>
				</fieldset>

				<footer>
					{#if saving}
						<div
							class="w-content flex w-32 flex-row items-center justify-center gap-1 rounded bg-blue-400 py-2 px-3 text-white"
						>
							<IconRotateClockwise2 class="h-5 w-5 animate-spin" />
							<span>Updating...</span>
						</div>
					{:else}
						<button type="submit" class="rounded bg-blue-600 py-2 px-3 text-white"
							>Update profile</button
						>
					{/if}
				</footer>
			</form>
		</div>
	</div>
</div><|MERGE_RESOLUTION|>--- conflicted
+++ resolved
@@ -179,12 +179,8 @@
 							id="description"
 							name="description"
 							rows="3"
-<<<<<<< HEAD
-							class="p-2 text-zinc-300 bg-zinc-900 border border-zinc-600 rounded-lg w-full"
-							class="w-full rounded-lg border border-zinc-600 bg-black p-2 text-zinc-300"
-=======
+
 							class="w-full rounded-lg border border-zinc-600 bg-zinc-900 p-2 text-zinc-300"
->>>>>>> e32a7880
 							value={$project?.api?.description}
 						/>
 					</div>
