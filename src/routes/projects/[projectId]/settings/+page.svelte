--- conflicted
+++ resolved
@@ -158,11 +158,7 @@
 							id="path"
 							name="path"
 							type="text"
-<<<<<<< HEAD
-							class="p-2 text-zinc-300 bg-zinc-900 border border-zinc-600 rounded-lg w-full"
-=======
 							class="w-full rounded-lg border border-zinc-600 bg-black p-2 text-zinc-300"
->>>>>>> a6b2430e
 							value={$project?.path}
 						/>
 					</div>
@@ -172,11 +168,7 @@
 							id="name"
 							name="name"
 							type="text"
-<<<<<<< HEAD
-							class="p-2 text-zinc-300 bg-zinc-900 border border-zinc-600 rounded-lg w-full"
-=======
 							class="w-full rounded-lg border border-zinc-600 bg-black p-2 text-zinc-300"
->>>>>>> a6b2430e
 							value={$project?.title}
 							required
 						/>
@@ -187,11 +179,8 @@
 							id="description"
 							name="description"
 							rows="3"
-<<<<<<< HEAD
 							class="p-2 text-zinc-300 bg-zinc-900 border border-zinc-600 rounded-lg w-full"
-=======
 							class="w-full rounded-lg border border-zinc-600 bg-black p-2 text-zinc-300"
->>>>>>> a6b2430e
 							value={$project?.api?.description}
 						/>
 					</div>
